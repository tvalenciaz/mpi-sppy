--- conflicted
+++ resolved
@@ -73,15 +73,6 @@
 was called as shown in the function ``examples.farmer_cylinders._parse_args``)
 and sets up the options for the spoke.
 
-<<<<<<< HEAD
-Reduced Costs
-^^^^^^^^^^^^^
-
-The reduced cost spoke is equivalent to the Lagrangian spoke, except that it relaxes all 
-integrality contraints in the subproblems. This enables the computation of reduced costs
-for the first stage variables, which can be used for bound tightening or heuristic fixing
-in the hub.
-=======
 The option ``ph-ob-initial-rho-rescale-factor`` defaults to 0.1, so if nothing
 other than ``--ph-ob`` is given on the command line, the ph_ob spoke will use
 one tenth the default rho (it might use one tenth of rho from
@@ -90,12 +81,20 @@
 is provided by the ``phob-rho-rescale-factors-json`` option which is a json
 file that provides a dictionary with keys that are iteration numbers and values
 that are rescale factors. Note that all rescaling is cummulative.
->>>>>>> 7c6dbfbc
 
 See ``examples.uc.gradient_uc_cylinders.py`` for an example that uses a cost-based
 rho setter for the uc problem in the ph_ob cylinder.
 
 As of August, 2024 use of a gradient based rho with ph_ob is untested.
+
+Reduced Costs
+^^^^^^^^^^^^^
+
+The reduced cost spoke is equivalent to the Lagrangian spoke, except that it relaxes all 
+integrality contraints in the subproblems. This enables the computation of reduced costs
+for the first stage variables, which can be used for bound tightening or heuristic fixing
+in the hub.
+
 
 Inner Bounds
 ------------
