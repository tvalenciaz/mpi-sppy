--- conflicted
+++ resolved
@@ -38,10 +38,7 @@
     cfg.subgradient_bounder_args()
     cfg.reduced_costs_args()
     cfg.reduced_costs_rho_args()
-<<<<<<< HEAD
-=======
     cfg.primal_dual_rho_args()
->>>>>>> 539fcbf6
     cfg.coeff_rho_args()
     cfg.integer_relax_then_enforce_args()
     cfg.parse_command_line("sslp_cylinders")
@@ -105,8 +102,7 @@
     if cfg.reduced_costs_rho:
         vanilla.add_reduced_costs_rho(hub_dict, cfg)
 
-<<<<<<< HEAD
-=======
+
     if cfg.use_primal_dual_rho_updater:
         vanilla.extension_adder(hub_dict, PrimalDualRho)
         hub_dict['opt_kwargs']['options']['primal_dual_rho_options'] = {
@@ -114,7 +110,6 @@
                 'rho_update_threshold': cfg.primal_dual_rho_update_threshold,
             }
 
->>>>>>> 539fcbf6
     if cfg.integer_relax_then_enforce:
         vanilla.add_integer_relax_then_enforce(hub_dict, cfg)
 
