--- conflicted
+++ resolved
@@ -864,11 +864,7 @@
                         (xvar - scenario._mpisppy_model.z_foropt[(ndn,i)]) * \
                         (xvar - scenario._mpisppy_model.z_foropt[(ndn,i)])
                     # W term
-<<<<<<< HEAD
-                    scenario._mpisppy_model.W_on * scenario._mpisppy_model.W_foropt[ndn,i] * xvar
-=======
-                    objfct.expr +=  scenario._mpisppy_model.w_on[ndn,i] * scenario._mpisppy_model.W_foropt[ndn,i] * xvar
->>>>>>> d5680184
+                    objfct.expr +=  scenario._mpisppy_model.W_on * scenario._mpisppy_model.W_foropt[ndn,i] * xvar
             else:
                 for (ndn,i), xvar in scenario._mpisppy_data.nonant_indices.items():
                     # proximal term
@@ -877,11 +873,7 @@
                         (xvar - scenario._mpisppy_model.z[(ndn,i)]) * \
                         (xvar - scenario._mpisppy_model.z[(ndn,i)])
                     # W term
-<<<<<<< HEAD
-                    scenario._mpisppy_model.W_on * scenario._mpisppy_model.W[ndn,i] * xvar
-=======
-                    objfct.expr +=  scenario._mpisppy_model.w_on[ndn,i] * scenario._mpisppy_model.W[ndn,i] * xvar
->>>>>>> d5680184
+                    objfct.expr +=  scenario._mpisppy_model.W_on * scenario._mpisppy_model.W[ndn,i] * xvar
 
         # End APH-specific Prep
         
