# Copyright 2020 by B. Knueven, D. Mildebrath, C. Muir, J-P Watson, and D.L. Woodruff
# This software is distributed under the 3-clause BSD License.
import pyomo.environ as pyo
import mpisppy.utils.sputils as sputils
import numpy as np
import itertools
import time
import sys
import mpisppy.spbase as spbase

from mpisppy import MPI
from pyomo.core.plugins.transform.discrete_vars import RelaxIntegerVars
from mpisppy.utils.sputils import find_active_objective
from mpisppy.utils.lshaped_cuts import LShapedCutGenerator
from mpisppy.spopt import set_instance_retry
from pyomo.core import (
    Objective, SOSConstraint, Constraint, Var
)
from pyomo.core.expr.visitor import identify_variables
from pyomo.repn.standard_repn import generate_standard_repn
from pyomo.core.expr.numeric_expr import LinearExpression

class LShapedMethod(spbase.SPBase):
    """ Base class for the L-shaped method for two-stage stochastic programs.

    Warning:
        This class explicitly assumes minimization.

    Args:
        options (dict):
            Dictionary of options. Possible (optional) options include

            - root_scenarios (list) - List of scenario names to include as
              part of the root problem (default [])
            - store_subproblems (boolean) - If True, the BendersDecomp object
              will maintain a dictionary containing the subproblems created by
              the BendersCutGenerator.
            - relax_root (boolean) - If True, the LP relaxation of the root
              problem is solved (i.e. integer variables in the root problem
              are relaxed).
            - scenario_creator_kwargs (dict) - Keyword args to pass to the scenario_creator.
            - valid_eta_lb (dict) - Dictionary mapping scenario names to valid
              lower bounds for the eta variables--i.e., a valid lower (outer)
              bound on the optimal objective value for each scenario. If none
              are provided, the lower bound is set to -sys.maxsize *
              scenario_prob, which may cause numerical errors.
            - indx_to_stage (dict) - Dictionary mapping the index of every
              variable in the model to the stage they belong to.
        all_scenario_names (list):
            List of all scenarios names present in the model (strings).
        scenario_creator (callable): 
            Function which take a scenario name (string) and returns a
            Pyomo Concrete model with some things attached.
        scenario_denouement (callable, optional):
            Function which does post-processing and reporting.
        all_nodenames (list, optional): 
            List of all node name (strings). Can be `None` for two-stage
            problems.
        mpicomm (MPI comm, optional):
            MPI communicator to use between all scenarios. Default is
            `MPI.COMM_WORLD`.
        scenario_creator_kwargs (dict, optional): 
            Keyword arguments to pass to `scenario_creator`.
    """
    def __init__(
        self, 
        options,
        all_scenario_names,
        scenario_creator,
        scenario_denouement=None,
        all_nodenames=None,
        mpicomm=None,
        scenario_creator_kwargs=None,
    ):
        super().__init__(
            options,
            all_scenario_names,
            scenario_creator,
            scenario_denouement=scenario_denouement,
            all_nodenames=all_nodenames,
            mpicomm=mpicomm,
            scenario_creator_kwargs=scenario_creator_kwargs,
        )
        if self.multistage:
            raise Exception("LShaped does not currently support multiple stages")
        self.options = options
        self.options_check()
        self.all_scenario_names = all_scenario_names
        self.root = None
        self.root_vars = None
        self.scenario_count = len(all_scenario_names)

        self.store_subproblems = False
        if "store_subproblems" in options:
            self.store_subproblems = options["store_subproblems"]

        self.root_scenarios = None
        if "root_scenarios" in options:
            self.root_scenarios = options["root_scenarios"]

        self.relax_root = False 
        if "relax_root" in options:
            self.relax_root = options["relax_root"]

        self.valid_eta_lb = None
        if "valid_eta_lb" in options:
            self.valid_eta_lb = options["valid_eta_lb"]
            self.compute_eta_bound = False
        else: # fit the user does not provide a bound, compute one
            self.valid_eta_lb = { scen :  (-sys.maxsize - 1) * 1. / len(self.all_scenario_names) \
                                    for scen in self.all_scenario_names }
            self.compute_eta_bound = True

        if scenario_creator_kwargs is None:
            self.scenario_creator_kwargs = dict()
        else:
            self.scenario_creator_kwargs = scenario_creator_kwargs
        self.indx_to_stage = None
        self.has_valid_eta_lb = self.valid_eta_lb is not None
        self.has_root_scens = self.root_scenarios is not None

        if self.store_subproblems:
            self.subproblems = dict.fromkeys(scenario_names)

    def options_check(self):
        """ Check to ensure that the user-specified options are valid. Requried
        options are:

        - root_solver (string) - Solver to use for the root problem.
        - sp_solver (string) - Solver to use for the subproblems.
        """
        required = ["root_solver", "sp_solver"]
        if "root_solver_options" not in self.options:
            self.options["root_solver_options"] = dict()
        if "sp_solver_options" not in self.options:
            self.options["sp_solver_options"] = dict()
        self._options_check(required, self.options)

    def _add_root_etas(self, root, index):
        def _eta_bounds(m, s):
            return (self.valid_eta_lb[s],None)
        root.eta = pyo.Var(index, within=pyo.Reals, bounds=_eta_bounds)

    def _create_root_no_scenarios(self):

        # using the first scenario as a basis
        root = self.scenario_creator(
            self.all_scenario_names[0], **self.scenario_creator_kwargs
        )

        if self.relax_root:
            RelaxIntegerVars().apply_to(root)

        nonant_list, nonant_ids = _get_nonant_ids(root)

        self.root_vars = nonant_list

        for constr_data in list(itertools.chain(
                root.component_data_objects(SOSConstraint, active=True, descend_into=True)
                , root.component_data_objects(Constraint, active=True, descend_into=True))):
            if not _first_stage_only(constr_data, nonant_ids):
                _del_con(constr_data)

        # delete the second stage variables
        for var in list(root.component_data_objects(Var, active=True, descend_into=True)):
            if id(var) not in nonant_ids:
                _del_var(var)

        self._add_root_etas(root, self.all_scenario_names)

        # pulls the current objective expression, adds in the eta variables,
        # and removes the second stage variables from the expression
        obj = find_active_objective(root)

        repn = generate_standard_repn(obj.expr, quadratic=True)
        if len(repn.nonlinear_vars) > 0:
            raise ValueError("LShaped does not support models with nonlinear objective functions")

        linear_vars = list()
        linear_coefs = list()
        quadratic_vars = list()
        quadratic_coefs = list()
        ## we'll assume the constant is part of stage 1 (wlog it is), just
        ## like the first-stage bits of the objective
        constant = repn.constant 

        ## only keep the first stage variables in the objective
        for coef, var in zip(repn.linear_coefs, repn.linear_vars):
            id_var = id(var)
            if id_var in nonant_ids:
                linear_vars.append(var)
                linear_coefs.append(coef)
        for coef, (x,y) in zip(repn.quadratic_coefs, repn.quadratic_vars):
            id_x = id(x)
            id_y = id(y)
            if id_x in nonant_ids and id_y in nonant_ids:
                quadratic_coefs.append(coef)
                quadratic_vars.append((x,y))

        # checks if model sense is max, if so negates the objective
        if not self.is_minimizing:
            for i,coef in enumerate(linear_coefs):
                linear_coefs[i] = -coef
            for i,coef in enumerate(quadratic_coefs):
                quadratic_coefs[i] = -coef

        # add the etas
        for var in root.eta.values():
            linear_vars.append(var)
            linear_coefs.append(1)

        expr = LinearExpression(constant=constant, linear_coefs=linear_coefs,
                                linear_vars=linear_vars)
        if quadratic_coefs:
            expr += pyo.quicksum(
                        (coef*x*y for coef,(x,y) in zip(quadratic_coefs, quadratic_vars))
                    )

        root.del_component(obj)

        # set root objective function
        root.obj = pyo.Objective(expr=expr, sense=pyo.minimize)

        self.root = root

    def _create_root_with_scenarios(self):

        ef_scenarios = self.root_scenarios

        ## we want the correct probabilities to be set when
        ## calling create_EF
        if len(ef_scenarios) > 1:
            def scenario_creator_wrapper(name, **creator_options):
                scenario = self.scenario_creator(name, **creator_options)
                if not hasattr(scenario, '_mpisppy_probability') or scenario._mpisppy_probability == "uniform":
                    scenario._mpisppy_probability = 1./len(self.all_scenario_names)
                return scenario
            root = sputils.create_EF(
                ef_scenarios,
                scenario_creator_wrapper,
                scenario_creator_kwargs=self.scenario_creator_kwargs,
            )

            nonant_list, nonant_ids = _get_nonant_ids_EF(root)
        else:
            root = self.scenario_creator(
                ef_scenarios[0],
                **self.scenario_creator_kwargs,
            )
<<<<<<< HEAD
            if not hasattr(root, '_mpisppy_probability') or root._mpisppy_probability == "uniform":
=======
            if not hasattr(root, '_mpisppy_probability')\
               or root._mpisppy_probability == "uniform":
>>>>>>> 8b960d8f
                root._mpisppy_probability = 1./len(self.all_scenario_names)

            nonant_list, nonant_ids = _get_nonant_ids(root)

        self.root_vars = nonant_list

        # creates the eta variables for scenarios that are NOT selected to be
        # included in the root problem
        eta_indx = [scenario_name for scenario_name in self.all_scenario_names
                        if scenario_name not in self.root_scenarios]
        self._add_root_etas(root, eta_indx)

        obj = find_active_objective(root)

        repn = generate_standard_repn(obj.expr, quadratic=True)
        if len(repn.nonlinear_vars) > 0:
            raise ValueError("LShaped does not support models with nonlinear objective functions")
        linear_vars = list(repn.linear_vars)
        linear_coefs = list(repn.linear_coefs)
        quadratic_coefs = list(repn.quadratic_coefs)

        # adjust coefficients by scenario/bundle probability
        scen_prob = root._mpisppy_probability
        for i,var in enumerate(repn.linear_vars):
            if id(var) not in nonant_ids:
                linear_coefs[i] *= scen_prob

        for i,(x,y) in enumerate(repn.quadratic_vars):
            # only multiply through once
            if id(x) not in nonant_ids:
                quadratic_coefs[i] *= scen_prob
            elif id(y) not in nonant_ids:
                quadratic_coefs[i] *= scen_prob

        # NOTE: the LShaped code negates the objective, so
        #       we do the same here for consistency
        if not self.is_minimizing:
            for i,coef in enumerate(linear_coefs):
                linear_coefs[i] = -coef
            for i,coef in enumerate(quadratic_coefs):
                quadratic_coefs[i] = -coef

        # add the etas
        for var in root.eta.values():
            linear_vars.append(var)
            linear_coefs.append(1)

        expr = LinearExpression(constant=repn.constant, linear_coefs=linear_coefs,
                                linear_vars=linear_vars)
        if repn.quadratic_vars:
            expr += pyo.quicksum(
                (coef*x*y for coef,(x,y) in zip(quadratic_coefs, repn.quadratic_vars))
            )

        root.del_component(obj)

        # set root objective function
        root.obj = pyo.Objective(expr=expr, sense=pyo.minimize)

        self.root = root

    def _create_shadow_root(self):

        root = pyo.ConcreteModel()

        arb_scen = self.local_scenarios[self.local_scenario_names[0]]
        nonants = arb_scen._mpisppy_node_list[0].nonant_vardata_list

        root_vars = list()
        for v in nonants:
            nonant_shadow = pyo.Var(name=v.name)
            root.add_component(v.name, nonant_shadow)
            root_vars.append(nonant_shadow)
        
        if self.has_root_scens:
            eta_indx = [scenario_name for scenario_name in self.all_scenario_names
                            if scenario_name not in self.root_scenarios]
        else:
            eta_indx = self.all_scenario_names
        self._add_root_etas(root, eta_indx)

        root.obj = None
        self.root = root
        self.root_vars = root_vars

    def set_eta_bounds(self):
        if self.compute_eta_bound:
            ## for scenarios not in self.local_scenarios, these will be a large negative number
            this_etas_lb = np.fromiter((self.valid_eta_lb[scen] for scen in self.all_scenario_names),
                                    float, count=len(self.all_scenario_names))

            all_etas_lb = np.empty_like(this_etas_lb)

            self.mpicomm.Allreduce(this_etas_lb, all_etas_lb, op=MPI.MAX)

            for idx, s in enumerate(self.all_scenario_names):
                self.valid_eta_lb[s] = all_etas_lb[idx]
            
            # root may not have etas for every scenarios
            for s, v in self.root.eta.items():
                v.setlb(self.valid_eta_lb[s])

    def create_root(self):
        """ creates a ConcreteModel from one of the problem scenarios then
            modifies the model to serve as the root problem 
        """
        if self.cylinder_rank == 0:
            if self.has_root_scens:
                self._create_root_with_scenarios()
            else:
                self._create_root_no_scenarios()
        else: 
            ## if we're not rank0, just create a root to
            ## hold the nonants and etas; rank0 will do 
            ## the optimizing
            self._create_shadow_root()
        
    def attach_nonant_var_map(self, scenario_name):
        instance = self.local_scenarios[scenario_name]

        subproblem_to_root_vars_map = pyo.ComponentMap()
        for var, rvar in zip(instance._mpisppy_data.nonant_indices.values(), self.root_vars):
            if var.name not in rvar.name:
                raise Exception("Error: Complicating variable mismatch, sub-problem variables changed order")
            subproblem_to_root_vars_map[var] = rvar 

        # this is for interefacing with PH code
        instance._mpisppy_model.subproblem_to_root_vars_map = subproblem_to_root_vars_map

    def create_subproblem(self, scenario_name):
        """ the subproblem creation function passed into the
            BendersCutsGenerator 
        """
        instance = self.local_scenarios[scenario_name]

        nonant_list, nonant_ids = _get_nonant_ids(instance) 

        # NOTE: since we use generate_standard_repn below, we need
        #       to unfix any nonants so they'll properly appear
        #       in the objective
        fixed_nonants = [ var for var in nonant_list if var.fixed ]
        for var in fixed_nonants:
            var.fixed = False

        # pulls the scenario objective expression, removes the first stage variables, and sets the new objective
        obj = find_active_objective(instance)

        if not hasattr(instance, "_mpisppy_probability"):
            instance._mpisppy_probability = 1. / self.scenario_count
        _mpisppy_probability = instance._mpisppy_probability

        repn = generate_standard_repn(obj.expr, quadratic=True)
        if len(repn.nonlinear_vars) > 0:
            raise ValueError("LShaped does not support models with nonlinear objective functions")

        linear_vars = list()
        linear_coefs = list()
        quadratic_vars = list()
        quadratic_coefs = list()
        ## we'll assume the constant is part of stage 1 (wlog it is), just
        ## like the first-stage bits of the objective
        constant = repn.constant 

        ## only keep the second stage variables in the objective
        for coef, var in zip(repn.linear_coefs, repn.linear_vars):
            id_var = id(var)
            if id_var not in nonant_ids:
                linear_vars.append(var)
                linear_coefs.append(_mpisppy_probability*coef)
        for coef, (x,y) in zip(repn.quadratic_coefs, repn.quadratic_vars):
            id_x = id(x)
            id_y = id(y)
            if id_x not in nonant_ids or id_y not in nonant_ids:
                quadratic_coefs.append(_mpisppy_probability*coef)
                quadratic_vars.append((x,y))

        # checks if model sense is max, if so negates the objective
        if not self.is_minimizing:
            for i,coef in enumerate(linear_coefs):
                linear_coefs[i] = -coef
            for i,coef in enumerate(quadratic_coefs):
                quadratic_coefs[i] = -coef

        expr = LinearExpression(constant=constant, linear_coefs=linear_coefs,
                                linear_vars=linear_vars)
        if quadratic_coefs:
            expr += pyo.quicksum(
                        (coef*x*y for coef,(x,y) in zip(quadratic_coefs, quadratic_vars))
                    )

        instance.del_component(obj)

        # set subproblem objective function
        instance.obj = pyo.Objective(expr=expr, sense=pyo.minimize)

        ## need to do this here for validity if computing the eta bound
        if self.relax_root:
            # relaxes any integrality constraints for the subproblem
            RelaxIntegerVars().apply_to(instance)

        if self.compute_eta_bound:
            for var in fixed_nonants:
                var.fixed = True
            opt = pyo.SolverFactory(self.options["sp_solver"])
            if self.options["sp_solver_options"]:
                for k,v in self.options["sp_solver_options"].items():
                    opt.options[k] = v

            if sputils.is_persistent(opt):
                set_instance_retry(instance, opt, scenario_name)
                res = opt.solve(tee=False)
            else:
                res = opt.solve(instance, tee=False)

            eta_lb = res.Problem[0].Lower_bound

            self.valid_eta_lb[scenario_name] = eta_lb

        # if not done above
        if not self.relax_root:
            # relaxes any integrality constraints for the subproblem
            RelaxIntegerVars().apply_to(instance)

        # iterates through constraints and removes first stage constraints from the model
        # the id dict is used to improve the speed of identifying the stage each variables belongs to
        for constr_data in list(itertools.chain(
                instance.component_data_objects(SOSConstraint, active=True, descend_into=True)
                , instance.component_data_objects(Constraint, active=True, descend_into=True))):
            if _first_stage_only(constr_data, nonant_ids):
                _del_con(constr_data)

        # creates the sub map to remove first stage variables from objective expression
        complicating_vars_map = pyo.ComponentMap()
        subproblem_to_root_vars_map = pyo.ComponentMap()

        # creates the complicating var map that connects the first stage variables in the sub problem to those in
        # the root problem -- also set the bounds on the subproblem root vars to be none for better cuts
        for var, rvar in zip(nonant_list, self.root_vars):
            if var.name not in rvar.name: # rvar.name may be part of a bundle
                raise Exception("Error: Complicating variable mismatch, sub-problem variables changed order")
            complicating_vars_map[rvar] = var
            subproblem_to_root_vars_map[var] = rvar 

            # these are already enforced in the root
            # don't need to be enfored in the subproblems
            var.setlb(None)
            var.setub(None)
            var.fixed = False

        # this is for interefacing with PH code
        instance._mpisppy_model.subproblem_to_root_vars_map = subproblem_to_root_vars_map

        if self.store_subproblems:
            self.subproblems[scenario_name] = instance

        return instance, complicating_vars_map

    def lshaped_algorithm(self, converger=None):
        """ function that runs the lshaped.py algorithm
        """
        if converger:
            converger = converger(self, self.cylinder_rank, self.n_proc)
        max_iter = 30
        if "max_iter" in self.options:
            max_iter = self.options["max_iter"]
        tol = 1e-8
        if "tol" in self.options:
            tol = self.options["tol"]
        verbose = True
        if "verbose" in self.options:
            verbose = self.options["verbose"]
        root_solver = self.options["root_solver"]
        sp_solver = self.options["sp_solver"]

        # creates the root problem
        self.create_root()
        m = self.root
        assert hasattr(m, "obj")

        # prevents problems from first stage variables becoming unconstrained
        # after processing
        _init_vars(self.root_vars)

        # sets up the BendersCutGenerator object
        m.bender = LShapedCutGenerator()

        m.bender.set_input(root_vars=self.root_vars, tol=tol, comm=self.mpicomm)

        # let the cut generator know who's using it, probably should check that this is called after set input
        m.bender.set_ls(self)

        # set the eta variables, removing this from the add_suproblem function so we can

        # Pass all the scenarios in the problem to bender.add_subproblem
        # and let it internally handle which ranks get which scenarios
        if self.has_root_scens:
            sub_scenarios = [
                scenario_name for scenario_name in self.local_scenario_names
                if scenario_name not in self.root_scenarios
            ]
        else:
            sub_scenarios = self.local_scenario_names
        for scenario_name in self.local_scenario_names:
            if scenario_name in sub_scenarios:
                subproblem_fn_kwargs = dict()
                subproblem_fn_kwargs['scenario_name'] = scenario_name
                m.bender.add_subproblem(
                    subproblem_fn=self.create_subproblem,
                    subproblem_fn_kwargs=subproblem_fn_kwargs,
                    root_eta=m.eta[scenario_name],
                    subproblem_solver=sp_solver,
                    subproblem_solver_options=self.options["sp_solver_options"]
                )
            else:
                self.attach_nonant_var_map(scenario_name)

        # set the eta bounds if computed
        # by self.create_subproblem
        self.set_eta_bounds()

        if self.cylinder_rank == 0:
            opt = pyo.SolverFactory(root_solver)
            if opt is None:
                raise Exception("Error: Failed to Create Master Solver")

            # set options
            for k,v in self.options["root_solver_options"].items():
                opt.options[k] = v

            is_persistent = sputils.is_persistent(opt)
            if is_persistent:
                set_instance_retry(m, opt, "root")

        t = time.time()
        res, t1, t2 = None, None, None

        # benders solve loop, repeats the benders root - subproblem
        # loop until either a no more cuts can are generated
        # or the maximum iterations limit is reached
        for self.iter in range(max_iter):
            if verbose and self.cylinder_rank == 0:
                if self.iter > 0:
                    print("Current Iteration:", self.iter + 1, "Time Elapsed:", "%7.2f" % (time.time() - t), "Time Spent on Last Master:", "%7.2f" % t1,
                          "Time Spent Generating Last Cut Set:", "%7.2f" % t2, "Current Objective:", "%7.2f" % m.obj.expr())
                else:
                    print("Current Iteration:", self.iter + 1, "Time Elapsed:", "%7.2f" % (time.time() - t), "Current Objective: -Inf")
            t1 = time.time()
            x_vals = np.zeros(len(self.root_vars))
            eta_vals = np.zeros(self.scenario_count)
            outer_bound = np.zeros(1)
            if self.cylinder_rank == 0:
                if is_persistent:
                    res = opt.solve(tee=False)
                else:
                    res = opt.solve(m, tee=False)
                # LShaped is always minimizing
                outer_bound[0] = res.Problem[0].Lower_bound
                for i, var in enumerate(self.root_vars):
                    x_vals[i] = var.value
                for i, eta in enumerate(m.eta.values()):
                    eta_vals[i] = eta.value

            self.mpicomm.Bcast(x_vals, root=0)
            self.mpicomm.Bcast(eta_vals, root=0)
            self.mpicomm.Bcast(outer_bound, root=0)

            if self.is_minimizing:
                self._LShaped_bound = outer_bound[0]
            else:
                # LShaped is always minimizing, so negate
                # the outer bound for sharing broadly
                self._LShaped_bound = -outer_bound[0]

            if self.cylinder_rank != 0:
                for i, var in enumerate(self.root_vars):
                    var._value = x_vals[i]
                for i, eta in enumerate(m.eta.values()):
                    eta._value = eta_vals[i]
            t1 = time.time() - t1

            # The hub object takes precedence over the converger
            # We'll send the nonants now, and check for a for
            # convergence
            if self.spcomm:
                self.spcomm.sync(send_nonants=True)
                if self.spcomm.is_converged():
                    break

            t2 = time.time()
            cuts_added = m.bender.generate_cut()
            t2 = time.time() - t2
            if self.cylinder_rank == 0:
                for c in cuts_added:
                    if is_persistent:
                        opt.add_constraint(c)
                if verbose and len(cuts_added) == 0:
                    print(
                        f"Converged in {self.iter+1} iterations.\n"
                        f"Total Time Elapsed: {time.time()-t:7.2f} "
                        f"Time Spent on Last Master: {t1:7.2f} "
                        f"Time spent verifying second stage: {t2:7.2f} "
                        f"Final Objective: {m.obj.expr():7.2f}"
                    )
                    self.first_stage_solution_available = True
                    self.tree_solution_available = True
                    break
                if verbose and self.iter == max_iter - 1:
                    print("WARNING MAX ITERATION LIMIT REACHED !!! ")
            else:
                if len(cuts_added) == 0:
                    break
            # The hub object takes precedence over the converger
            if self.spcomm:
                self.spcomm.sync(send_nonants=False)
                if self.spcomm.is_converged():
                    break
            if converger:
                converger.convergence_value()
                if converger.is_converged():
                    if verbose and self.cylinder_rank == 0:
                        print(
                            f"Converged to user criteria in {self.iter+1} iterations.\n"
                            f"Total Time Elapsed: {time.time()-t:7.2f} "
                            f"Time Spent on Last Master: {t1:7.2f} "
                            f"Time spent verifying second stage: {t2:7.2f} "
                            f"Final Objective: {m.obj.expr():7.2f}"
                        )
                    break
        return res

def _del_con(c):
    parent = c.parent_component()
    if parent.is_indexed():
        parent.__delitem__(c.index())
    else:
        assert parent is c
        c.parent_block().del_component(c)

def _del_var(v):
    parent = v.parent_component()
    if parent.is_indexed():
        parent.__delitem__(v.index())
    else:
        assert parent is v
        block = v.parent_block()
        block.del_component(v)

def _get_nonant_ids(instance):
    assert len(instance._mpisppy_node_list) == 1
    # set comprehension
    nonant_list = instance._mpisppy_node_list[0].nonant_vardata_list
    return nonant_list, { id(var) for var in nonant_list }

def _get_nonant_ids_EF(instance):
    assert len(instance._mpisppy_data.nlens) == 1

    ndn, nlen = list(instance._mpisppy_data.nlens.items())[0]

    ## this is for the cut variables, so we just need (and want)
    ## exactly one set of them
    nonant_list = list(instance.ref_vars[ndn,i] for i in range(nlen))

    ## this is for adjusting the objective, so needs all the nonants
    ## in the EF
    snames = instance._ef_scenario_names

    nonant_ids = set()
    for s in snames:
        nonant_ids.update( (id(v) for v in \
                getattr(instance, s)._mpisppy_node_list[0].nonant_vardata_list)
                )
    return nonant_list, nonant_ids 

def _first_stage_only(constr_data, nonant_ids):
    """ iterates through the constraint in a scenario and returns if it only
        has first stage variables
    """
    for var in identify_variables(constr_data.body):
        if id(var) not in nonant_ids: 
            return False
    return True

def _init_vars(varlist):
    '''
    for every pyomo var in varlist without a value,
    sets it to the lower bound (if it exists), or
    the upper bound (if it exists, and the lower bound
    does note) or 0 (if neither bound exists).
    '''
    value = pyo.value
    for var in varlist:
        if var.value is not None:
            continue
        if var.lb is not None:
            var.set_value(value(var.lb))
        elif var.ub is not None:
            var.set_value(value(var.ub))
        else:
            var.set_value(0)



def main():
    import mpisppy.tests.examples.farmer as ref
    import os
    # Turn off output from all ranks except rank 1
    if MPI.COMM_WORLD.Get_rank() != 0:
        sys.stdout = open(os.devnull, 'w')
    scenario_names = ['scen' + str(i) for i in range(3)]
    bounds = {i:-432000 for i in scenario_names}
    options = {
        "root_solver": "gurobi_persistent",
        "sp_solver": "gurobi_persistent",
        "sp_solver_options" : {"threads" : 1},
        "valid_eta_lb": bounds,
        "max_iter": 10,
   }

    ls = LShapedMethod(options, scenario_names, ref.scenario_creator)
    res = ls.lshaped_algorithm()
    if ls.cylinder_rank == 0:
        print(res)


if __name__ == '__main__':
    main()<|MERGE_RESOLUTION|>--- conflicted
+++ resolved
@@ -247,12 +247,8 @@
                 ef_scenarios[0],
                 **self.scenario_creator_kwargs,
             )
-<<<<<<< HEAD
-            if not hasattr(root, '_mpisppy_probability') or root._mpisppy_probability == "uniform":
-=======
             if not hasattr(root, '_mpisppy_probability')\
                or root._mpisppy_probability == "uniform":
->>>>>>> 8b960d8f
                 root._mpisppy_probability = 1./len(self.all_scenario_names)
 
             nonant_list, nonant_ids = _get_nonant_ids(root)
