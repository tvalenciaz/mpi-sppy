# This software is distributed under the 3-clause BSD License.
# JPW and DLW; July 2019; ccopf create scenario instances for line outages
# extended Fall 2019 by DLW
import egret
import egret.models.acopf as eac
import egret.models.ac_relaxations as eac_relax
from egret.data.model_data import ModelData
from egret.parsers.matpower_parser import create_ModelData
import mpisppy.scenario_tree as scenario_tree
import mpisppy.utils.sputils as sputils
import mpisppy.examples.acopf3.ACtree as ET


import os
import sys
import copy
import scipy
import socket
import numpy as np
import datetime as dt
import mpi4py.MPI as mpi

import pyomo.environ as pyo

comm = mpi.COMM_WORLD
rank = comm.Get_rank()
n_proc = comm.Get_size()


#======= repair functions =====
def FixFast(minutes):
    return True

def FixNever(minutes):
    return False

def FixGaussian(minutes, acstream, mu, sigma):
    """
    Return True if the line has been repaired.
    Args:
        minutes (float) : how long has the line been down
        mu, sigma (float): repair time is N(mu, sigma)
    """
    # spell it out...
    Z = (minutes-mu)/sigma
    u = acstream.rand()
    retval = u < scipy.norm.cdf(Z)
    return retval

#======= end repair functions =====
    
def _md_dict(cb_data):
    p = str(egret.__path__)
    l = p.find("'")
    r = p.find("'", l+1)
    egretrootpath = p[l+1:r]
    test_case = egretrootpath+cb_data["epath"]

    # look at egret/data/model_data.py for the format specification of md_dict
    return create_ModelData(test_case)
    

####################################
def pysp2_callback(scenario_name,
                    node_names=None,
                    cb_data=None):
    """
    mpisppy signature for scenario creation.
    Then find a starting solution for the scenario if solver option is not None.
    Note that stage numbers are one-based.

    Args:
        scenario_name (str): put the scenario number on the end 
        node_names (int): not used
        cb_data: (dict) "etree", "solver", "epath", "tee", "acstream", 
                        "convex_relaxation"

    Returns:
        scenario (pyo.ConcreteModel): the scenario instance

    Attaches:
        _enodes (ACtree nodes): a list of the ACtree tree nodes
        _egret_md (egret tuple with dict as [1]) egret model data

    """
    # pull the number off the end of the scenario name
    scen_num = sputils.extract_num(scenario_name)

    etree = cb_data["etree"]
    solver = cb_data["solver"]
    acstream = cb_data["acstream"]
    convex_relaxation = cb_data["convex_relaxation"] if "convex_relaxation"\
                       in cb_data else False


    def lines_up_and_down(stage_md_dict, enode):
        # local routine to configure the lines in stage_md_dict for the scenario
        LinesDown = []
        for f in enode.FailedLines:
            LinesDown.append(f[0])
        for this_branch in stage_md_dict.elements("branch"):
            if this_branch[0] in enode.LinesUp:
                this_branch[1]["in_service"] = True
            elif this_branch[0] in LinesDown:
                this_branch[1]["in_service"] = False
            else:
                print("enode.LinesUp=", enode.LinesUp)
                print("enode.FailedLines=", enode.FailedLines)
                raise RuntimeError("Branch (line) {} neither up nor down in scenario {}".\
                               format(this_branch[0], scenario_name))
    def _egret_model(md_dict):
        # the exact acopf model is hard-wired here:
        if convex_relaxation:
            pyomod, mdict = eac.create_riv_acopf_model(md_dict, 
                                            include_feasibility_slack=True)

        else:
            pyomod, mdict = eac._relax.create_soc_relaxation(md_dict, 
                                            include_feasibility_slack=True,
                                            use_linear_relaxation=False)
        return pyomod, mdict

    # pull the number off the end of the scenario name
    scen_num = sputils.extract_num(scenario_name)
    #print ("debug scen_num=",scen_num)

    numstages = etree.NumStages
    enodes = etree.Nodes_for_Scenario(scen_num)
    full_scenario_model = pyo.ConcreteModel()
    full_scenario_model.stage_models = dict()

    # look at egret/data/model_data.py for the format specification of md_dict
    first_stage_md_dict = _md_dict(cb_data)
    generator_set = first_stage_md_dict.attributes("generator")
    generator_names = generator_set["names"]

    # the following creates the first stage model
    full_scenario_model.stage_models[1], model_dict = _egret_model(
        first_stage_md_dict)

    full_scenario_model.stage_models[1].obj.deactivate()
    setattr(full_scenario_model,
            "stage_models_"+str(1),
            full_scenario_model.stage_models[1]) 
    
    for stage in range(2, numstages+1):
        #print ("stage={}".format(stage))

        stage_md_dict = copy.deepcopy(first_stage_md_dict)
        #print ("debug: processing node {}".format(enodes[stage-1].Name))
        lines_up_and_down(stage_md_dict, enodes[stage-1])
        
        full_scenario_model.stage_models[stage], model_dict = \
            _egret_model(stage_md_dict)
        full_scenario_model.stage_models[stage].obj.deactivate()
        setattr(full_scenario_model,
                "stage_models_"+str(stage),
                full_scenario_model.stage_models[stage]) 

    def aggregate_ramping_rule(m):
        """
        We are adding ramping to the obj instead of a constraint for now
        because we may not have ramp limit data.
        """
        retval = 0
        for stage in range(1, numstages):
            retval += sum((full_scenario_model.stage_models[stage+1].pg[this_gen]\
                    - full_scenario_model.stage_models[stage].pg[this_gen])**2\
                   for this_gen in generator_names)
        return retval
    full_scenario_model.ramping = pyo.Expression(rule=aggregate_ramping_rule)

    full_scenario_model.objective = pyo.Objective(expr=\
                            1000000.0 * full_scenario_model.ramping+\
                            sum(full_scenario_model.stage_models[stage].obj.expr\
                                    for stage in range(1,numstages+1)))
    
    inst = full_scenario_model
    # end code from PySP1
    
    node_list = list()

    parent_name = None
    for sm1, enode in enumerate(etree.Nodes_for_Scenario(scen_num)):
        stage = sm1 + 1
        if stage < etree.NumStages:
            node_list.append(scenario_tree.ScenarioNode(
                name=enode.Name,
                cond_prob=enode.CondProb,
                stage=stage,
                cost_expression=inst.stage_models[stage].obj,
                scen_name_list=enode.ScenarioList,
                nonant_list=[inst.stage_models[stage].pg,
                             inst.stage_models[stage].qg],
                scen_model=inst, parent_name=parent_name))
            parent_name = enode.Name
    
    inst._PySPnode_list = node_list
    # Optionally assign probability to PySP_prob 
    inst.PySP_prob = 1 / etree.numscens
    # solve it so subsequent code will have a good start
    if solver is not None:
        solver.solve(inst, tee=True) #symbolic_solver_labels=True, keepfiles=True)

    # attachments
    inst._enodes = enodes
    inst._egret_md = first_stage_md_dict

    return inst

#=============================================================================
def scenario_denouement(rank, scenario_name, scenario):

    print("Solution for scenario=%s - rank=%d" % (scenario_name, rank))

    print("LINE OUTAGE INFORMATION")
    for enode in scenario._enodes:
        enode.pprint()

    stages = list(scenario.stage_models.keys())
    gens = sorted((g for g in getattr(scenario, "stage_models_"+str(1)).pg.keys()))

    for gen in gens:

        print("GEN: %4s PG:" % gen, end="")

        for stage in stages:
            current_val = pyo.value(getattr(scenario, "stage_models_"+str(stage)).pg[gen])
            if stage == stages[0]:
                print("%6.2f -->> " % current_val, end=" ")
            else:
                print("%6.2f" % (current_val-previous_val), end=" ")
            previous_val = current_val
        print("")

        print("GEN: %4s QG:" % gen, end="")

        for stage in stages:
            current_val = pyo.value(getattr(scenario, "stage_models_"+str(stage)).qg[gen])
            if stage == stages[0]:
                print("%6.2f -->> " % current_val, end=" ")
            else:
                print("%6.2f" % (current_val-previous_val), end=" ")
            previous_val = current_val
        print("")


    print("")

#=========================
if __name__ == "__main__":
    # as of April 27, 2020 __main__ has been updated only for EF
    print("EF only")
    import mpi4py.MPI as mpi
    n_proc = mpi.COMM_WORLD.Get_size()  # for error check
    # start options
    solvername = "gurobi"
    print(f"Solving with {solvername}")
    solver = pyo.SolverFactory(solvername)
    if "gurobi" in solvername:
        solver.options["BarHomogeneous"] = 1

    casename = "pglib-opf-master/pglib_opf_case118_ieee.m"
    # pglib_opf_case3_lmbd.m
    # pglib_opf_case118_ieee.m
    # pglib_opf_case300_ieee.m
    # pglib_opf_case2383wp_k.m
    # pglib_opf_case2000_tamu.m
    # do not use pglib_opf_case89_pegase
    # this path starts at egret
    egret_path_to_data = "/thirdparty/"+casename
    number_of_stages = 3
    stage_duration_minutes = [5, 15, 30]

    if len(sys.argv) != number_of_stages:
        print ("Usage: python ccop_multistage bf1 bf")
        print ("e.g. python ccop_multistage 2 3")
        exit(1)
    branching_factors = [int(sys.argv[1]), int(sys.argv[2])]

    seed = 1134
    a_line_fails_prob = 0.2
    repair_fct = FixFast
    verbose = False
    if branching_factors[0] % n_proc != 0 and n_proc % branching_factors[0] != 0:
        raise RuntimeError("bf1={} must divide n_proc={}, or vice-versa".\
                           format(branching_factors[0], n_proc))
    nscen = branching_factors[0] * branching_factors[1]
    # TBD: comment this out and try -np 4 with bfs of 2 3 (strange sense error)
    if nscen % n_proc != 0:
        raise RuntimeError("nscen={} must be a multiple of n_proc={}".\
                           format(nscen, n_proc))
    cb_data = dict()
<<<<<<< HEAD
    cb_data["convex_relaxation"] = True
    print(f"Convex relaxation={convex_relaxation}")
=======
    print ("\nxxxxx not relaxedxxxx\n")
    cb_data["convex_relaxation"] = False
>>>>>>> f31412e8
    if cb_data["convex_relaxation"]:
        cb_data["solver"] = None
    else:
        cb_data["solver"] = solver  # try to get a good starting point
    cb_data["tee"] = False # for inialization solves
    cb_data["epath"] = egret_path_to_data
    md_dict = _md_dict(cb_data)

    if verbose and rank==0:
        print("start data dump")
        print(list(md_dict.elements("generator")))
        for this_branch in md_dict.elements("branch"): 
            print("TYPE=",type(this_branch))
            print("B=",this_branch)
            print("IN SERVICE=",this_branch[1]["in_service"])
        print("GENERATOR SET=",md_dict.attributes("generator"))
        print("end data dump")

    lines = list()
    for this_branch in md_dict.elements("branch"):
        lines.append(this_branch[0])

    acstream = np.random.RandomState()
    cb_data["etree"] = ET.ACTree(number_of_stages,
                                 branching_factors,
                                 seed,
                                 acstream,
                                 a_line_fails_prob,
                                 stage_duration_minutes,
                                 repair_fct,
                                 lines)
    cb_data["epath"] = egret_path_to_data
    cb_data["acstream"] = acstream
    creator_options = {"cb_data": cb_data}
    scenario_names=["Scenario_"+str(i)\
                    for i in range(1,len(cb_data["etree"].rootnode.ScenarioList)+1)]

    
    # end options
    ef = sputils.create_EF(scenario_names,
                             pysp2_callback,
                             creator_options)
    ###solver.options["BarHomogeneous"] = 1
    if "gurobi" in solvername:
        solver.options["BarHomogeneous"] = 1

    results = solver.solve(ef, tee=True)
    pyo.assert_optimal_termination(results)

    print('EF objective value:', pyo.value(ef.EF_Obj))
    sputils.ef_nonants_csv(ef, "vardump.csv")
    for (sname, smodel) in sputils.ef_scenarios(ef):
        print (sname)
        for stage in smodel.stage_models:
            print ("   Stage {}".format(stage))
            for gen in smodel.stage_models[stage].pg:
                 print ("      gen={} pg={}, qg={}"\
                        .format(gen,
                                pyo.value(smodel.stage_models[stage].pg[gen]),
                                pyo.value(smodel.stage_models[stage].qg[gen])))
            print ("   obj={}".format(pyo.value(smodel.objective)))
    print("EF objective value for case {}={}".\
          format(pyo.value(casename), pyo.value(ef.EF_Obj)))<|MERGE_RESOLUTION|>--- conflicted
+++ resolved
@@ -291,13 +291,8 @@
         raise RuntimeError("nscen={} must be a multiple of n_proc={}".\
                            format(nscen, n_proc))
     cb_data = dict()
-<<<<<<< HEAD
     cb_data["convex_relaxation"] = True
     print(f"Convex relaxation={convex_relaxation}")
-=======
-    print ("\nxxxxx not relaxedxxxx\n")
-    cb_data["convex_relaxation"] = False
->>>>>>> f31412e8
     if cb_data["convex_relaxation"]:
         cb_data["solver"] = None
     else:
