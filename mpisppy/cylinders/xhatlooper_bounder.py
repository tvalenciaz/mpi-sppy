--- conflicted
+++ resolved
@@ -52,9 +52,5 @@
 
                 # send a bound to the opt companion
                 # XhatBase._try_one updates the solution cache on the opt object for us
-<<<<<<< HEAD
-                self.update_if_improving(upperbound, update_cache=False)
-=======
                 self.update_if_improving(upperbound, update_best_solution_cache=False)
->>>>>>> 85d1bffe
             xh_iter += 1