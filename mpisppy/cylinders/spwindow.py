###############################################################################
# mpi-sppy: MPI-based Stochastic Programming in PYthon
#
# Copyright (c) 2025, Lawrence Livermore National Security, LLC, Alliance for
# Sustainable Energy, LLC, The Regents of the University of California, et al.
# All rights reserved. Please see the files COPYRIGHT.md and LICENSE.md for
# full copyright and license information.
###############################################################################

from mpisppy import MPI

import numpy as np
import numpy.typing as nptyping

import enum

import pyomo.environ as pyo

class Field(enum.IntEnum):
    SHUTDOWN=-1000
    NONANT=1
    DUALS=2
    RELAXED_NONANT=3
    BEST_OBJECTIVE_BOUNDS=100 # Both inner and outer bounds from the hub. Layout: [OUTER INNER ID]
    OBJECTIVE_INNER_BOUND=101
    OBJECTIVE_OUTER_BOUND=102
    EXPECTED_REDUCED_COST=200
    SCENARIO_REDUCED_COST=201
    CROSS_SCENARIO_CUT=300
    CROSS_SCENARIO_COST=400
    NONANT_LOWER_BOUNDS=500
    NONANT_UPPER_BOUNDS=501
    BEST_XHAT=600 # buffer having the best xhat and its total cost per scenario
    RECENT_XHATS=601 # buffer having some recent xhats and their total cost per scenario
    WHOLE=1_000_000


field_length_components = pyo.ConcreteModel()
field_length_components._local_nonant_length = pyo.Param(mutable=True)
field_length_components._local_scenario_length = pyo.Param(mutable=True)
field_length_components._total_number_nonants = pyo.Param(mutable=True)
field_length_components._total_number_scenarios = pyo.Param(mutable=True)

# these could be modified by the user...
field_length_components.total_number_recent_xhats = pyo.Param(mutable=True, initialize=10, within=pyo.NonNegativeIntegers)

_field_lengths = {
        Field.SHUTDOWN : 1,
        Field.NONANT : field_length_components._local_nonant_length,
        Field.DUALS : field_length_components._local_nonant_length,
        Field.RELAXED_NONANT : field_length_components._local_nonant_length,
        Field.BEST_OBJECTIVE_BOUNDS : 2,
        Field.OBJECTIVE_INNER_BOUND : 1,
        Field.OBJECTIVE_OUTER_BOUND : 1,
        Field.EXPECTED_REDUCED_COST : field_length_components._total_number_nonants,
        Field.SCENARIO_REDUCED_COST : field_length_components._local_nonant_length,
        Field.CROSS_SCENARIO_CUT : field_length_components._total_number_scenarios * (field_length_components._total_number_nonants + 1 + 1),
        Field.CROSS_SCENARIO_COST : field_length_components._total_number_scenarios * field_length_components._total_number_scenarios,
        Field.NONANT_LOWER_BOUNDS : field_length_components._total_number_nonants,
        Field.NONANT_UPPER_BOUNDS : field_length_components._total_number_nonants,
        Field.BEST_XHAT : field_length_components._local_nonant_length + field_length_components._local_scenario_length,
        Field.RECENT_XHATS : field_length_components.total_number_recent_xhats * (field_length_components._local_nonant_length + field_length_components._local_scenario_length),
}


class FieldLengths:
    def __init__(self, opt):
        number_nonants = (
            sum(
                len(s._mpisppy_data.nonant_indices)
                for s in opt.local_scenarios.values()
               )
        )

        field_length_components._local_nonant_length.value = number_nonants
        field_length_components._local_scenario_length.value = len(opt.local_scenarios)
        field_length_components._total_number_nonants.value = opt.nonant_length
        field_length_components._total_number_scenarios.value = len(opt.local_scenarios)

        self._field_lengths = {k : pyo.value(v) for k, v in _field_lengths.items()}

        # reset the field_length_components
        for p in field_length_components.component_data_objects():
            # leave user-set parameter alone, just clear the
            # "private" parameters
<<<<<<< HEAD
            if p.name[0] == "_":
=======
            if p.name.startswith("_"):
>>>>>>> e61082f5
                p.clear()

    def __getitem__(self, field: Field):
        return self._field_lengths[field]


class SPWindow:

    def __init__(self, my_fields: dict, strata_comm: MPI.Comm, field_order=None):

        self.strata_comm = strata_comm
        self.strata_rank = strata_comm.Get_rank()

        # Sorted by the integer value of the enumeration value
        if field_order is None:
            self.field_order = sorted(my_fields.keys())
        else:
            self.field_order = field_order

        offset = 0
        layout = {}
        for field in self.field_order:
            length = my_fields[field]
            # length += 1 # Add 1 for the read id field
            # layout[field] = (offset, length, MPI.DOUBLE)
            layout[field] = (offset, length)
            offset += length
        ## End for

        # If not present already, add field for WHOLE buffer so the entire window
        # buffer can be copied or set in one go
        if Field.WHOLE not in layout:
            # layout[Field.WHOLE] = (0, offset, MPI.DOUBLE)
            layout[Field.WHOLE] = (0, offset)
        ## End if

        self.buffer_layout = layout
        total_buffer_length = offset
        window_size_bytes = MPI.DOUBLE.size * total_buffer_length

        self.buffer_length = total_buffer_length
        self.window = MPI.Win.Allocate(window_size_bytes, MPI.DOUBLE.size, comm=strata_comm)
        # ensure the memory allocated for the window is freed
        self.buff = np.ndarray(dtype="d", shape=(total_buffer_length,), buffer=self.window.tomemory())
        self.buff[:] = np.nan

        for field in self.buffer_layout.keys():
            # (offset, length, mpi_type) = self.buffer_layout[field]
            (offset, length) = self.buffer_layout[field]
            self.buff[offset + length - 1] = 0.0
        ## End for

        self.strata_buffer_layouts = strata_comm.allgather(self.buffer_layout)

        return

    def free(self):
        if self.window is not None:
            self.window.Free()
            self.buff = None
            self.buffer_layout = None
            self.buffer_length = 0
            self.window = None
            self.strata_buffer_layouts = None
            self.window = None
        return

    #### Functions ####
    def get(self, dest: nptyping.ArrayLike, strata_rank: int, field: Field):

        assert(strata_rank >= 0 and strata_rank < len(self.strata_buffer_layouts))

        that_layout = self.strata_buffer_layouts[strata_rank]
        assert field in that_layout.keys()

        # (offset, length, mpi_type) = that_layout[field]
        (offset, length) = that_layout[field]
        assert np.size(dest) == length

        window = self.window
        window.Lock(strata_rank, MPI.LOCK_SHARED)
        # window.Get((dest, length, mpi_type), strata_rank, offset)
        window.Get((dest, length, MPI.DOUBLE), strata_rank, offset)
        window.Unlock(strata_rank)

        return

    def put(self, values: nptyping.ArrayLike, field: Field):

        # (offset, length, mpi_type) = self.buffer_layout[field]
        (offset, length) = self.buffer_layout[field]

        assert(np.size(values) == length)

        window = self.window
        window.Lock(self.strata_rank, MPI.LOCK_EXCLUSIVE)
        # window.Put((values, length, mpi_type), self.strata_rank, offset)
        window.Put((values, length, MPI.DOUBLE), self.strata_rank, offset)
        window.Unlock(self.strata_rank)

        return

## End SPWindow<|MERGE_RESOLUTION|>--- conflicted
+++ resolved
@@ -83,11 +83,7 @@
         for p in field_length_components.component_data_objects():
             # leave user-set parameter alone, just clear the
             # "private" parameters
-<<<<<<< HEAD
-            if p.name[0] == "_":
-=======
             if p.name.startswith("_"):
->>>>>>> e61082f5
                 p.clear()
 
     def __getitem__(self, field: Field):
