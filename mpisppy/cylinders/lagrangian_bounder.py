--- conflicted
+++ resolved
@@ -79,14 +79,11 @@
 
         if extensions:
             self.opt.extobject.pre_iter0()
-<<<<<<< HEAD
+
         # setting this for PH extensions used by this Spoke
         self.opt._PHIter = 0
-        self.trivial_bound = self.lagrangian(need_solution=need_solution, warmstart=sputils.WarmstartStatus.CHECK)
-=======
-        self.dk_iter = 1
         self.trivial_bound = self.lagrangian(need_solution=need_solution, warmstart=sputils.WarmstartStatus.USER_SOLUTION)
->>>>>>> 8056b85e
+
         if extensions:
             self.opt.extobject.post_iter0()
         self.opt._PHIter += 1
