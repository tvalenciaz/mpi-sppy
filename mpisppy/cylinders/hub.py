--- conflicted
+++ resolved
@@ -322,26 +322,10 @@
         """
             Manages communication with Spokes
         """
-<<<<<<< HEAD
         self.sync_Ws()
         self.sync_nonants()
         self.sync_bounds()
         self.sync_extensions()
-=======
-        if self.has_w_spokes:
-            self.send_ws()
-        if self.has_nonant_spokes:
-            self.send_nonants()
-        if self.has_outerbound_spokes:
-            self.receive_outerbounds()
-        if self.has_innerbound_spokes:
-            self.receive_innerbounds()
-        if self.has_bounds_only_spokes:
-            self.send_boundsout()
-        if self.opt.extensions is not None:
-            self.sync_extension_fields()
-            self.opt.extobject.sync_with_spokes()
->>>>>>> 845809b6
 
     def sync_with_spokes(self):
         self.sync()
@@ -403,11 +387,6 @@
     def send_nonants(self):
         """ Gather nonants and send them to the appropriate spokes
         """
-<<<<<<< HEAD
-=======
-        # TODO: why save here? We get the values directly from the variables
-        self.opt._save_nonants()
->>>>>>> 845809b6
         ci = 0  ## index to self.nonant_send_buffer
         nonant_send_buffer = self.send_buffers[Field.NONANT]
         for k, s in self.opt.local_scenarios.items():
