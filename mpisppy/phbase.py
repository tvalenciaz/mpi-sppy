# Copyright 2020 by B. Knueven, D. Mildebrath, C. Muir, J-P Watson, and D.L. Woodruff
# This software is distributed under the 3-clause BSD License.
import time
import logging

import numpy as np
import mpisppy.MPI as MPI

import pyomo.environ as pyo

import mpisppy.utils.sputils as sputils
import mpisppy.utils.listener_util.listener_util as listener_util
import mpisppy.spopt

from mpisppy.utils.prox_approx import ProxApproxManager
from mpisppy import global_toc

# decorator snarfed from stack overflow - allows per-rank profile output file generation.
def profile(filename=None, comm=MPI.COMM_WORLD):
    pass

logger = logging.getLogger('PHBase')
logger.setLevel(logging.WARN)

#======================

def _Compute_Xbar(opt, verbose=False):
    """ Gather xbar and x squared bar for each node in the list and
    distribute the values back to the scenarios.

    Args:
        opt (phbase or xhat_eval object): object with the local scenarios
        verbose (boolean):
            If True, prints verbose output.
    """

    """
    Note:
        Each scenario knows its own probability and its nodes.
    Note:
        The scenario only "sends a reduce" to its own node's comms so even
        though the rank is a member of many comms, the scenario won't
        contribute to the wrong node.
    Note:
        As of March 2019, we concatenate xbar and xsqbar into one long
        vector to make it easier to use the current asynch code.
    """

    nodenames = [] # to transmit to comms
    local_concats = {}   # keys are tree node names
    global_concats =  {} # values are concat of xbar and xsqbar

    # we need to accumulate all local contributions before the reduce
    for k,s in opt.local_scenarios.items():
        nlens = s._mpisppy_data.nlens
        for node in s._mpisppy_node_list:
            if node.name not in nodenames:
                ndn = node.name
                nodenames.append(ndn)
                mylen = 2*nlens[ndn]

                local_concats[ndn] = np.zeros(mylen, dtype='d')
                global_concats[ndn] = np.zeros(mylen, dtype='d')

    # compute the local xbar and sqbar (put the sq in the 2nd 1/2 of concat)
    for k,s in opt.local_scenarios.items():
        nlens = s._mpisppy_data.nlens
        for node in s._mpisppy_node_list:
            ndn = node.name
            nlen = nlens[ndn]

            xbars = local_concats[ndn][:nlen]
            xsqbars = local_concats[ndn][nlen:]

            nonants_array = np.fromiter((v._value for v in node.nonant_vardata_list),
                                        dtype='d', count=nlen)

            probs = s._mpisppy_data.prob_coeff[ndn] * np.ones(nlen)
            xbars += probs * nonants_array
            xsqbars += probs * nonants_array**2

    # compute node xbar values(reduction)
    for nodename in nodenames:
        opt.comms[nodename].Allreduce(
            [local_concats[nodename], MPI.DOUBLE],
            [global_concats[nodename], MPI.DOUBLE],
            op=MPI.SUM)

    # set the xbar and xsqbar in all the scenarios
    for k,s in opt.local_scenarios.items():
        logger.debug('  top of assign xbar loop for {} on rank {}'.\
                     format(k, opt.cylinder_rank))
        nlens = s._mpisppy_data.nlens
        for node in s._mpisppy_node_list:
            ndn = node.name
            nlen = nlens[ndn]

            xbars = global_concats[ndn][:nlen]
            xsqbars = global_concats[ndn][nlen:]

            for i in range(nlen):
                s._mpisppy_model.xbars[(ndn,i)]._value = xbars[i]
                s._mpisppy_model.xsqbars[(ndn,i)]._value = xsqbars[i]
                if verbose: # and opt.cylinder_rank == 0:
                    print ("cylinder rank, scen, node, var, xbar:",
                           opt.cylinder_rank, k, ndn, node.nonant_vardata_list[i].name,
                           pyo.value(s._mpisppy_model.xbars[(ndn,i)]))

def _Compute_Wbar(opt, verbose=False, repair=True):
    """ Seldom used (mainly for diagnostics); gather  Wbar for each node.

    Args:
        opt (phbase or xhat_eval object): object with the local scenarios
        verbose (boolean):
            If True, prints verbose output.
        repair (boolean):
            If True, normalize the W values so EW = 0

    """
    nodenames = [] # to transmit to comms
    local_concats = {}   # keys are tree node names
    global_concats =  {} # values are concat of xbar and xsqbar

    # we need to accumulate all local contributions before the reduce
    for k,s in opt.local_scenarios.items():
        nlens = s._mpisppy_data.nlens
        for node in s._mpisppy_node_list:
            if node.name not in nodenames:
                ndn = node.name
                nodenames.append(ndn)
                mylen = nlens[ndn]

                local_concats[ndn] = np.zeros(mylen, dtype='d')
                global_concats[ndn] = np.zeros(mylen, dtype='d')

    # compute the local Wbar
    for k,s in opt.local_scenarios.items():
        nlens = s._mpisppy_data.nlens
        for node in s._mpisppy_node_list:
            ndn = node.name
            nlen = nlens[ndn]

            Wbars = local_concats[ndn][:nlen]

            # s._mpisppy_data.nonant_indices.keys() indexes the W Param
            Wnonants_array = np.fromiter((pyo.value(s._mpisppy_model.W[idx]) for idx in s._mpisppy_data.nonant_indices if idx[0] == ndn),
                                        dtype='d', count=nlen)
            probs = s._mpisppy_data.prob_coeff[ndn] * np.ones(nlen)
            Wbars += probs * Wnonants_array

    # compute node xbar values(reduction)
    for nodename in nodenames:
        opt.comms[nodename].Allreduce(
            [local_concats[nodename], MPI.DOUBLE],
            [global_concats[nodename], MPI.DOUBLE],
            op=MPI.SUM)

    # check the Wbar
    for k,s in opt.local_scenarios.items():
        logger.debug('  top of Wbar loop for {} on rank {}'.\
                     format(k, opt.cylinder_rank))
        nlens = s._mpisppy_data.nlens
        for node in s._mpisppy_node_list:
            ndn = node.name
            nlen = nlens[ndn]

            Wbars = global_concats[ndn][:nlen]

            for i in range(nlen):
                if abs(Wbars[i]) > opt.E1_tolerance and opt.cylinder_rank == 0:
                    print(f"EW={Wbars[i]} (should be zero) for {node.nonant_vardata_list[i].name}")
                    if repair:
                        print(f"   repairing in {k}")
                        s._mpisppy_model.W[(ndn,i)]._value -= Wbars[i]
 

#======================

class PHBase(mpisppy.spopt.SPOpt):
    """ Base class for all PH-based algorithms.

        Based on mpi4py (but should run with, or without, mpi)
        EVERY INDEX IS ZERO-BASED! (Except stages, which are one based).

        Node names other than ROOT, although strings, must be a number or end
        in a number because mpi4py comms need a number. PH using a smart
        referencemodel that knows how to make its own tree nodes and just wants
        a trailing number in the scenario name. Assume we have only non-leaf
        nodes.

        To check for rank 0 use self.cylinder_rank == 0.

        Attributes:
            local_scenarios (dict):
                Dictionary mapping scenario names (strings) to scenarios (Pyomo
                conrete model objects). These are only the scenarios managed by
                the current rank (not all scenarios in the entire model).
            comms (dict):
                Dictionary mapping node names (strings) to MPI communicator
                objects.
            local_scenario_names (list):
                List of local scenario names (strings). Should match the keys
                of the local_scenarios dict.
            current_solver_options (dict): from options, but callbacks might
                Dictionary of solver options provided in options. Note that
                callbacks could change these options.

        Args:
            options (dict):
                Options for the PH algorithm.
            all_scenario_names (list):
                List of all scenario names in the model (strings).
            scenario_creator (callable):
                Function which take a scenario name (string) and returns a
                Pyomo Concrete model with some things attached.
            scenario_denouement (callable, optional):
                Function which does post-processing and reporting.
            all_nodenames (list, optional):
                List of all node name (strings). Can be `None` for two-stage
                problems.
            mpicomm (MPI comm, optional):
                MPI communicator to use between all scenarios. Default is
                `MPI.COMM_WORLD`.
            scenario_creator_kwargs (dict, optional):
                Keyword arguments passed to `scenario_creator`.
            extensions (object, optional):
                PH extension object.
            extension_kwargs (dict, optional):
                Keyword arguments to pass to the extensions.
            ph_converger (object, optional):
                PH converger object.
            rho_setter (callable, optional):
                Function to set rho values throughout the PH algorithm.
            variable_probability (callable, optional):
                Function to set variable specific probabilities.
            cfg (config object, optional?)  controls (mainly from user)
                (Maybe this should move up to spbase)

    """
    def __init__(
        self,
        options,
        all_scenario_names,
        scenario_creator,
        scenario_denouement=None,
        all_nodenames=None,
        mpicomm=None,
        scenario_creator_kwargs=None,
        extensions=None,
        extension_kwargs=None,
        ph_converger=None,
        rho_setter=None,
        variable_probability=None,
    ):
        """ PHBase constructor. """
        super().__init__(
            options,
            all_scenario_names,
            scenario_creator,
            scenario_denouement=scenario_denouement,
            all_nodenames=all_nodenames,
            mpicomm=mpicomm,
            extensions=extensions,
            extension_kwargs=extension_kwargs,
            scenario_creator_kwargs=scenario_creator_kwargs,
            variable_probability=variable_probability,
        )

        global_toc("Initializing PHBase")

        # Note that options can be manipulated from outside on-the-fly.
        # self.options (from super) will archive the original options.
        self.options = options
        self.Ag = options.get("Ag", None)  # The Agnostic Object
        
        self.options_check()
        self.ph_converger = ph_converger
        self.rho_setter = rho_setter

        self.iter0_solver_options = options["iter0_solver_options"]
        self.iterk_solver_options = options["iterk_solver_options"]
        self.current_solver_options = self.iter0_solver_options

        # flags to complete the invariant
        self.convobject = None  # PH converger
        self.attach_xbars()


    def Compute_Xbar(self, verbose=False):
        """ Gather xbar and x squared bar for each node in the list and
        distribute the values back to the scenarios.

        Args:
            verbose (boolean):
                If True, prints verbose output.
        """
        _Compute_Xbar(self, verbose=verbose)


    def Update_W(self, verbose):
        """ Update the dual weights during the PH algorithm.

        Args:
            verbose (bool):
                If True, displays verbose output during update.
        """
        # Assumes the scenarios are up to date
        for k,s in self.local_scenarios.items():
            for ndn_i, nonant in s._mpisppy_data.nonant_indices.items():

                ##if nonant._value == None:
                ##    print(f"***_value is None for nonant var {nonant.name}")

                xdiff = nonant._value \
                        - s._mpisppy_model.xbars[ndn_i]._value
                s._mpisppy_model.W[ndn_i]._value += pyo.value(s._mpisppy_model.rho[ndn_i]) * xdiff
                if verbose and self.cylinder_rank == 0:
                    print ("rank, node, scen, var, W", ndn_i[0], k,
                           self.cylinder_rank, nonant.name,
                           pyo.value(s._mpisppy_model.W[ndn_i]))
            # Special code for variable probabilities to mask W; rarely used.
            if s._mpisppy_data.has_variable_probability:
                for ndn_i in s._mpisppy_data.nonant_indices:
                    (lndn, li) = ndn_i
                    s._mpisppy_model.W[ndn_i] *= s._mpisppy_data.prob0_mask[lndn][li]


    def convergence_diff(self):
        """ Compute the convergence metric ||x_s - \\bar{x}||_1 / num_scenarios.

            Returns:
                float:
                    The convergence metric ||x_s - \\bar{x}||_1 / num_scenarios.

        """
        # Every scenario has its own node list, with a vardata list
        global_diff = np.zeros(1)
        local_diff = np.zeros(1)
        varcount = 0
        for k,s in self.local_scenarios.items():
            for ndn_i, nonant in s._mpisppy_data.nonant_indices.items():
                xval = nonant._value
                xdiff = xval - s._mpisppy_model.xbars[ndn_i]._value
                local_diff[0] += abs(xdiff)
                varcount += 1
        local_diff[0] /= varcount

        self.comms["ROOT"].Allreduce(local_diff, global_diff, op=MPI.SUM)

        return global_diff[0] / self.n_proc


<<<<<<< HEAD
    def _populate_W_cache(self, cache):
        """ Copy the W values for nonants *for all local scenarios*
=======
    def _populate_W_cache(self, cache, padding):
        """ Copy the W values for noants *for all local scenarios*
>>>>>>> 8b960d8f
        Args:
            cache (np vector) to receive the W's for all local scenarios (for sending)

        NOTE: This is not the same as the nonant Vars because it puts all local W
              values into the same cache and the cache is *not* attached to the scenario.

        """
        ci = 0 # Cache index
        for model in self.local_scenarios.values():
            if (ci + len(model._mpisppy_data.nonant_indices)) >= len(cache):
                tlen = len(model._mpisppy_data.nonant_indices) * len(self.local_scenarios)
                raise RuntimeError("W cache length mismatch detected by "
                                   f"{self.__class__.__name__} that has "
                                   f"total W len {tlen} but passed cache len-1={len(cache)-1}; "
                                   f"len(nonants)={len(model._mpisppy_data.nonant_indices)}")
            for ix in model._mpisppy_data.nonant_indices:
                cache[ci] = pyo.value(model._mpisppy_model.W[ix])
                ci += 1
        assert(ci == len(cache) - padding)  # the other cylinder will fail above


    def W_from_flat_list(self, flat_list):
        """ Set the dual weight values (Ws) for all local scenarios from a
        flat list.

        Args:
            flat_list (list):
                One-dimensional list of dual weights.

        Warning:
            We are counting on Pyomo indices not to change order between list
            creation and use.
        """
        ci = 0 # Cache index
        for model in self.local_scenarios.values():
            for ndn_i in model._mpisppy_data.nonant_indices:
                model._mpisppy_model.W[ndn_i].value = flat_list[ci]
                ci += 1

    def _use_rho_setter(self, verbose):
        """ set rho values using a function self.rho_setter
        that gives us a list of (id(vardata), rho)]
        """
        if self.rho_setter is None:
            return
        didit = 0
        skipped = 0
        rho_setter_kwargs = self.options['rho_setter_kwargs'] \
                            if 'rho_setter_kwargs' in self.options \
                            else dict()
        for sname, scenario in self.local_scenarios.items():
            rholist = self.rho_setter(scenario, **rho_setter_kwargs)
            for (vid, rho) in rholist:
                (ndn, i) = scenario._mpisppy_data.varid_to_nonant_index[vid]
                scenario._mpisppy_model.rho[(ndn, i)] = rho
            didit += len(rholist)
            skipped += len(scenario._mpisppy_data.varid_to_nonant_index) - didit
        if verbose and self.cylinder_rank == 0:
            print ("rho_setter set",didit,"and skipped",skipped)


    def _disable_prox(self):
        for k, scenario in self.local_scenarios.items():
            scenario._mpisppy_model.prox_on = 0
            if self.Ag is not None:
                self.Ag.callout_agnostic({"scenario": scenario})


    def _disable_W(self):
        # It would be odd to disable W and not prox.
        # TODO: we should eliminate this method
        #       probably not mathematically useful
        for scenario in self.local_scenarios.values():
            scenario._mpisppy_model.W_on = 0
            if self.Ag is not None:
                self.Ag.callout_agnostic({"scenario": scenario})


    def disable_W_and_prox(self):
        self._disable_W()
        self._disable_prox()


    def _reenable_prox(self):
        for k, scenario in self.local_scenarios.items():
            scenario._mpisppy_model.prox_on = 1
            if self.Ag is not None:
                self.Ag.callout_agnostic({"scenario": scenario})


    def _reenable_W(self):
        # TODO: we should eliminate this method
        for k, scenario in self.local_scenarios.items():
            scenario._mpisppy_model.W_on = 1
            if self.Ag is not None:
                self.Ag.callout_agnostic({"scenario": scenario})


    def reenable_W_and_prox(self):
        self._reenable_W()
        self._reenable_prox()


    def post_solve_bound(self, solver_options=None, verbose=False):
        ''' Compute a bound Lagrangian bound using the existing weights.

        Args:
            solver_options (dict, optional):
                Options for these solves.
            verbose (boolean, optional):
                If True, displays verbose output. Default False.

        Returns:
            float:
                An outer bound on the optimal objective function value.

        Note:
            This function overwrites current variable values. This is only
            suitable for use at the end of the solves, or if you really know
            what you are doing.  It is not suitable as a general, per-iteration
            Lagrangian bound solver.
        '''
        if (self.cylinder_rank == 0):
            print('Warning: Lagrangian bounds might not be correct in certain '
                  'cases where there are integers not subject to '
                  'non-anticipativity and those integers do not reach integrality.')
        if (verbose and self.cylinder_rank == 0):
            print('Beginning post-solve Lagrangian bound computation')

        if (self.W_disabled):
            self._reenable_W()
        self._disable_prox()

        # Fixed variables can lead to an invalid lower bound
        self._restore_original_fixedness()

        # If dis_prox=True, they are enabled at the end, and Ebound returns
        # the incorrect value (unless you explicitly disable them again)
        self.solve_loop(solver_options=solver_options,
                        dis_prox=False, # Important
                        gripe=True,
                        tee=False,
                        verbose=verbose)

        bound = self.Ebound(verbose)

        # A half-hearted attempt to restore the state
        self._reenable_prox()

        if (verbose and self.cylinder_rank == 0):
            print(f'Post-solve Lagrangian bound: {bound:.4f}')
        return bound


    def solve_loop(self, solver_options=None,
                   use_scenarios_not_subproblems=False,
                   dtiming=False,
                   dis_W=False,
                   dis_prox=False,
                   gripe=False,
                   disable_pyomo_signal_handling=False,
                   tee=False,
                   verbose=False):
        """ Loop over `local_subproblems` and solve them in a manner
        dicated by the arguments.

        In addition to changing the Var values in the scenarios, this function
        also updates the `_PySP_feas_indictor` to indicate which scenarios were
        feasible/infeasible.

        Args:
            solver_options (dict, optional):
                The scenario solver options.
            use_scenarios_not_subproblems (boolean, optional):
                If True, solves individual scenario problems, not subproblems.
                This distinction matters when using bundling. Default is False.
            dtiming (boolean, optional):
                If True, reports solve timing information. Default is False.
            dis_W (boolean, optional):
                If True, duals weights (Ws) are disabled before solve, then
                re-enabled after solve. Default is False.
            dis_prox (boolean, optional):
                If True, prox terms are disabled before solve, then
                re-enabled after solve. Default is False.
            gripe (boolean, optional):
                If True, output a message when a solve fails. Default is False.
            disable_pyomo_signal_handling (boolean, optional):
                True for asynchronous PH; ignored for persistent solvers.
                Default False.
            tee (boolean, optional):
                If True, displays solver output. Default False.
            verbose (boolean, optional):
                If True, displays verbose output. Default False.
        """

        """ Developer notes:

        This function assumes that every scenario already has a
        `_solver_plugin` attached.

        I am not sure what happens with solver_options None for a persistent
        solver. Do options persist?

        set_objective takes care of W and prox changes.
        """
        if dis_W and dis_prox:
            self.disable_W_and_prox()
        elif dis_W:
            self._disable_W()
        elif dis_prox:
            self._disable_prox()

        if self._prox_approx and (not self.prox_disabled):
            self._update_prox_approx()

        super().solve_loop(solver_options,
                   use_scenarios_not_subproblems,
                   dtiming,
                   gripe,
                   disable_pyomo_signal_handling,
                   tee,
                   verbose)

        if dis_W and dis_prox:
            self.reenable_W_and_prox()
        elif dis_W:
            self._reenable_W()
        elif dis_prox:
            self._reenable_prox()


    def _update_prox_approx(self):
        """
        update proximal term approximation by potentially
        adding a linear cut near each current xvar value

        NOTE: This is badly inefficient for bundles, but works
        """
        tol = self.prox_approx_tol
        for sn, s in self.local_scenarios.items():
            persistent_solver = (s._solver_plugin if sputils.is_persistent(s._solver_plugin) else None)
            for prox_approx_manager in s._mpisppy_data.xsqvar_prox_approx.values():
                prox_approx_manager.check_tol_add_cut(tol, persistent_solver)


    def attach_Ws_and_prox(self):
        """ Attach the dual and prox terms to the models in `local_scenarios`.
        """
        for (sname, scenario) in self.local_scenarios.items():
            # these are bound by index to the vardata list at the node
            scenario._mpisppy_model.W = pyo.Param(scenario._mpisppy_data.nonant_indices.keys(),
                                        initialize=0.0,
                                        mutable=True)

            # create ph objective terms, but disabled
            scenario._mpisppy_model.W_on = pyo.Param(initialize=0, mutable=True, within=pyo.Binary)

            scenario._mpisppy_model.prox_on = pyo.Param(initialize=0, mutable=True, within=pyo.Binary)

            # note that rho is per var and scenario here
            scenario._mpisppy_model.rho = pyo.Param(scenario._mpisppy_data.nonant_indices.keys(),
                                        mutable=True,
                                        default=self.options["defaultPHrho"])
            if self.Ag is not None:
                self.Ag.callout_agnostic({"sname":sname, "scenario":scenario})


    @property
    def W_disabled(self):
        assert hasattr(self.local_scenarios[self.local_scenario_names[0]]._mpisppy_model, 'W_on')
        return not bool(self.local_scenarios[self.local_scenario_names[0]]._mpisppy_model.W_on.value)


    @property
    def prox_disabled(self):
        assert hasattr(self.local_scenarios[self.local_scenario_names[0]]._mpisppy_model, 'prox_on')
        return not bool(self.local_scenarios[self.local_scenario_names[0]]._mpisppy_model.prox_on.value)


    def attach_PH_to_objective(self, add_duals, add_prox):
        """ Attach dual weight and prox terms to the objective function of the
        models in `local_scenarios`.

        Args:
            add_duals (boolean):
                If True, adds dual weight (Ws) to the objective.
            add_prox (boolean):
                If True, adds the prox term to the objective.
        """

        if ('linearize_binary_proximal_terms' in self.options):
            lin_bin_prox = self.options['linearize_binary_proximal_terms']
        else:
            lin_bin_prox = False

        if ('linearize_proximal_terms' in self.options):
            self._prox_approx = self.options['linearize_proximal_terms']
            if 'proximal_linearization_tolerance' in self.options:
                self.prox_approx_tol = self.options['proximal_linearization_tolerance']
            else:
                self.prox_approx_tol = 1.e-1
            if 'initial_proximal_cut_count' in self.options:
                initial_prox_cuts = self.options['initial_proximal_cut_count']
            else:
                initial_prox_cuts = 2
        else:
            self._prox_approx = False

        for (sname, scenario) in self.local_scenarios.items():
            """Attach the dual and prox terms to the objective.
            """
            if ((not add_duals) and (not add_prox)):
                return
            objfct = sputils.find_active_objective(scenario)
            is_min_problem = objfct.is_minimizing()

            xbars = scenario._mpisppy_model.xbars

            if self._prox_approx:
                # set-up pyomo IndexVar, but keep it sparse
                # since some nonants might be binary
                # Define the first cut to be _xsqvar >= 0
                scenario._mpisppy_model.xsqvar = pyo.Var(scenario._mpisppy_data.nonant_indices, dense=False,
                                            within=pyo.NonNegativeReals)
                scenario._mpisppy_model.xsqvar_cuts = pyo.Constraint(scenario._mpisppy_data.nonant_indices, pyo.Integers)
                scenario._mpisppy_data.xsqvar_prox_approx = {}
            else:
                scenario._mpisppy_model.xsqvar = None
                scenario._mpisppy_data.xsqvar_prox_approx = False

            ph_term = 0
            # Dual term (weights W)
            if (add_duals):
                scenario._mpisppy_model.WExpr = pyo.Expression(expr=\
                        sum(scenario._mpisppy_model.W[ndn_i] * xvar \
                            for ndn_i, xvar in scenario._mpisppy_data.nonant_indices.items()) )
                ph_term += scenario._mpisppy_model.W_on * scenario._mpisppy_model.WExpr

            # Prox term (quadratic)
            if (add_prox):
                prox_expr = 0.
                for ndn_i, xvar in scenario._mpisppy_data.nonant_indices.items():
                    # expand (x - xbar)**2 to (x**2 - 2*xbar*x + xbar**2)
                    # x**2 is the only qradratic term, which might be
                    # dealt with differently depending on user-set options
                    if xvar.is_binary() and (lin_bin_prox or self._prox_approx):
                        xvarsqrd = xvar
                    elif self._prox_approx:
                        xvarsqrd = scenario._mpisppy_model.xsqvar[ndn_i]
                        scenario._mpisppy_data.xsqvar_prox_approx[ndn_i] = \
                                ProxApproxManager(xvar, xvarsqrd, scenario._mpisppy_model.xsqvar_cuts, ndn_i, initial_prox_cuts)
                    else:
                        xvarsqrd = xvar**2
                    prox_expr += (scenario._mpisppy_model.rho[ndn_i] / 2.0) * \
                                 (xvarsqrd - 2.0 * xbars[ndn_i] * xvar + xbars[ndn_i]**2)
                scenario._mpisppy_model.ProxExpr = pyo.Expression(expr=prox_expr)
                ph_term += scenario._mpisppy_model.prox_on * scenario._mpisppy_model.ProxExpr

            if (is_min_problem):
                objfct.expr += ph_term
            else:
                objfct.expr -= ph_term
            
            if self.Ag is not None:
                self.Ag.callout_agnostic({"sname":sname, "scenario":scenario,
                                          "add_duals": add_duals, "add_prox": add_prox})



    def PH_Prep(
        self,
        attach_duals=True,
        attach_prox=True,
    ):
        """ Set up PH objectives (duals and prox terms), and prepare
        extensions, if available.

        Args:
            add_duals (boolean, optional):
                If True, adds dual weight (Ws) to the objective. Default True.
            add_prox (boolean, optional):
                If True, adds prox terms to the objective. Default True.

        Note:
            This function constructs an Extension object if one was specified
            at the time the PH object was created. It also calls the
            `pre_iter0` method of the Extension object.
        """

        self.attach_Ws_and_prox()
        self.attach_PH_to_objective(attach_duals, attach_prox)


    def options_check(self):
        """ Check whether the options in the `options` attribute are
        acceptable.

        Required options are

        - solver_name (string): The name of the solver to use.
        - PHIterLimit (int): The maximum number of PH iterations to execute.
        - defaultPHrho (float): The default value of rho (penalty parameter) to
          use for PH.
        - convthresh (float): The convergence tolerance of the PH algorithm.
        - verbose (boolean): Flag indicating whether to display verbose output.
        - display_progress (boolean): Flag indicating whether to display
          information about the progression of the algorithm.
        - iter0_solver_options (dict): Dictionary of solver options to use on
          the first solve loop.
        - iterk_solver_options (dict): Dictionary of solver options to use on
          subsequent solve loops (after iteration 0).

        """
        required = [
            "solver_name", "PHIterLimit", "defaultPHrho",
            "convthresh", "verbose", "display_progress",
        ]
        self._options_check(required, self.options)
        # Display timing and display convergence detail are special for no good reason.
        if "display_timing" not in self.options:
            self.options["display_timing"] = False
        if "display_convergence_detail" not in self.options:
            self.options["display_convergence_detail"] = False


    def Iter0(self):
        """ Create solvers and perform the initial PH solve (with no dual
        weights or prox terms).

        This function quits() if the scenario probabilities do not sum to one,
        or if any of the scenario subproblems are infeasible. It also calls the
        `post_iter0` method of any extensions, and uses the rho setter (if
        present) after the inital solve.

        Returns:
            float:
                The so-called "trivial bound", i.e., the objective value of the
                stochastic program with the nonanticipativity constraints
                removed.
        """
        if (self.extensions is not None):
            self.extobject.pre_iter0()

        verbose = self.options["verbose"]
        dprogress = self.options["display_progress"]
        dtiming = self.options["display_timing"]
        dconvergence_detail = self.options["display_convergence_detail"]
        have_extensions = self.extensions is not None
        have_converger = self.ph_converger is not None

        def _vb(msg):
            if verbose and self.cylinder_rank == 0:
                print("(rank0)", msg)

        self._PHIter = 0
        self._save_original_nonants()

        global_toc("Creating solvers")
        self._create_solvers()

        teeme = ("tee-rank0-solves" in self.options
                 and self.options['tee-rank0-solves']
                 and self.cylinder_rank == 0
                 )

        if self.options["verbose"]:
            print ("About to call PH Iter0 solve loop on rank={}".format(self.cylinder_rank))
        global_toc("Entering solve loop in PHBase.Iter0")

        self.solve_loop(solver_options=self.current_solver_options,
                        dtiming=dtiming,
                        gripe=True,
                        tee=teeme,
                        verbose=verbose)

        if self.options["verbose"]:
            print ("PH Iter0 solve loop complete on rank={}".format(self.cylinder_rank))

        self._update_E1()  # Apologies for doing this after the solves...
        if (abs(1 - self.E1) > self.E1_tolerance):
            raise RuntimeError(f"Total probability of scenarios was {self.E1};  E1_tolerance = ", self.E1_tolerance)
        feasP = self.feas_prob()
        if feasP != self.E1:
            raise RuntimeError(f"Infeasibility detected; E_feas={feasP}, E1={self.E1}")

        """
        with open('mpi.out-{}'.format(rank), 'w') as fd:
            for sname in self.local_scenario_names:
                fd.write('*** {} ***\n'.format(sname))
        """
        #global_toc('Rank: {} - Building and solving models 0th iteration'.format(rank), True)

        #global_toc('Rank: {} - assigning rho'.format(rank), True)

        if have_extensions:
            self.extobject.post_iter0()

        if self.spcomm is not None:
            self.spcomm.sync()

        if have_extensions:
            self.extobject.post_iter0_after_sync()

        if self.rho_setter is not None:
            if self.cylinder_rank == 0:
                self._use_rho_setter(verbose)
            else:
                self._use_rho_setter(False)

        converged = False
        if have_converger:
            # Call the constructor of the converger object
            self.convobject = self.ph_converger(self)
        #global_toc('Rank: {} - Before iter loop'.format(self.cylinder_rank), True)
        self.conv = None

        self.trivial_bound = self.Ebound(verbose)

        if dprogress and self.cylinder_rank == 0:
            print("")
            print("After PH Iteration",self._PHIter)
            print("Trivial bound =", self.trivial_bound)
            print("PHBase Convergence Metric =",self.conv)
            print("Elapsed time: %6.2f" % (time.perf_counter() - self.start_time))

        if dconvergence_detail:
            self.report_var_values_at_rank0(header="Convergence detail:")

        self.reenable_W_and_prox()

        self.current_solver_options = self.options["iterk_solver_options"]

        return self.trivial_bound


    def iterk_loop(self):
        """ Perform all PH iterations after iteration 0.

        This function terminates if any of the following occur:

        1. The maximum number of iterations is reached.
        2. The user specifies a converger, and the `is_converged()` method of
           that converger returns True.
        3. The hub tells it to terminate.
        4. The user does not specify a converger, and the default convergence
           criteria are met (i.e. the convergence value falls below the
           user-specified threshold).

        Args: None

        """
        verbose = self.options["verbose"]
        have_extensions = self.extensions is not None
        have_converger = self.ph_converger is not None
        dprogress = self.options["display_progress"]
        dtiming = self.options["display_timing"]
        dconvergence_detail = self.options["display_convergence_detail"]
        self.conv = None

        max_iterations = int(self.options["PHIterLimit"])

        for self._PHIter in range(1, max_iterations+1):
            iteration_start_time = time.time()

            if dprogress:
                global_toc(f"\nInitiating PH Iteration {self._PHIter}\n", self.cylinder_rank == 0)

            # Compute xbar
            #global_toc('Rank: {} - Before Compute_Xbar'.format(self.cylinder_rank), True)
            self.Compute_Xbar(verbose)
            #global_toc('Rank: {} - After Compute_Xbar'.format(self.cylinder_rank), True)

            # update the weights
            self.Update_W(verbose)
            #global_toc('Rank: {} - After Update_W'.format(self.cylinder_rank), True)

            self.conv = self.convergence_diff()
            #global_toc('Rank: {} - After convergence_diff'.format(self.cylinder_rank), True)
            if have_extensions:
                self.extobject.miditer()

            # The hub object takes precedence
            # over the converger, such that
            # the spokes will always have the
            # latest data, even at termination
            if have_converger:
                if self.convobject.is_converged():
                    converged = True
                    global_toc("User-supplied converger determined termination criterion reached", self.cylinder_rank == 0)
                    break
            elif self.conv is not None:
                if self.conv < self.options["convthresh"]:
                    converged = True
                    global_toc("Convergence metric=%f dropped below user-supplied threshold=%f" % (self.conv, self.options["convthresh"]), self.cylinder_rank == 0)
                    break

            teeme = (
                "tee-rank0-solves" in self.options
                 and self.options["tee-rank0-solves"]
                and self.cylinder_rank == 0
            )
            self.solve_loop(
                solver_options=self.current_solver_options,
                dtiming=dtiming,
                gripe=True,
                disable_pyomo_signal_handling=False,
                tee=teeme,
                verbose=verbose
            )

            if have_extensions:
                self.extobject.enditer()

            if self.spcomm is not None:
                self.spcomm.sync()
                if self.spcomm.is_converged():
                    global_toc("Cylinder convergence", self.cylinder_rank == 0)
                    break

            if have_extensions:
                self.extobject.enditer_after_sync()

            if dprogress and self.cylinder_rank == 0:
                print("")
                print("After PH Iteration",self._PHIter)
                print("Scaled PHBase Convergence Metric=",self.conv)
                print("Iteration time: %6.2f" % (time.time() - iteration_start_time))
                print("Elapsed time:   %6.2f" % (time.perf_counter() - self.start_time))

            if dconvergence_detail:
                self.report_var_values_at_rank0(header="Convergence detail:")

        else: # no break, (self._PHIter == max_iterations)
            # NOTE: If we return for any other reason things are reasonably in-sync.
            #       due to the convergence check. However, here we return we'll be
            #       out-of-sync because of the solve_loop could take vasty different
            #       times on different threads. This can especially mess up finalization.
            #       As a guard, we'll put a barrier here.
            self.mpicomm.Barrier()
            global_toc("Reached user-specified limit=%d on number of PH iterations" % max_iterations, self.cylinder_rank == 0)


    def post_loops(self, extensions=None):
        """ Call scenario denouement methods, and report the expected objective
        value.

        Args:
            extensions (object, optional):
                PH extension object.
        Returns:
            float:
                Pretty useless weighted, proxed objective value.
        """
        verbose = self.options["verbose"]
        have_extensions = extensions is not None
        dprogress = self.options["display_progress"]
        dtiming = self.options["display_timing"]

        # for reporting sanity
        self.mpicomm.Barrier()

        if self.cylinder_rank == 0 and dprogress:
            print("")
            print("Invoking scenario reporting functions, if applicable")
            print("")

        if self.scenario_denouement is not None:
            for sname,s in self.local_scenarios.items():
                self.scenario_denouement(self.cylinder_rank, sname, s)

        self.mpicomm.Barrier()

        if self.cylinder_rank == 0 and dprogress:
            print("")
            print("Invoking PH extension finalization, if applicable")
            print("")

        if have_extensions:
            self.extobject.post_everything()

        if self.ph_converger is not None and hasattr(self.ph_converger, 'post_everything'):
            self.convobject.post_everything()

        Eobj = self.Eobjective(verbose)

        self.mpicomm.Barrier()

        if dprogress and self.cylinder_rank == 0:
            print("")
            print("Current ***weighted*** E[objective] =", Eobj)
            print("")

        if dtiming and self.cylinder_rank == 0:
            print("")
            print("Cumulative execution time=%5.2f" % (time.perf_counter()-self.start_time))
            print("")

        return Eobj


    def attach_xbars(self):
        """ Attach xbar and xbar^2 Pyomo parameters to each model in
        `local_scenarios`.
        """
        for scenario in self.local_scenarios.values():
            scenario._mpisppy_model.xbars = pyo.Param(
                scenario._mpisppy_data.nonant_indices.keys(), initialize=0.0, mutable=True
            )
            scenario._mpisppy_model.xsqbars = pyo.Param(
                scenario._mpisppy_data.nonant_indices.keys(), initialize=0.0, mutable=True
            )


if __name__ == "__main__":
    print ("No main for PHBase")<|MERGE_RESOLUTION|>--- conflicted
+++ resolved
@@ -350,13 +350,8 @@
         return global_diff[0] / self.n_proc
 
 
-<<<<<<< HEAD
     def _populate_W_cache(self, cache):
         """ Copy the W values for nonants *for all local scenarios*
-=======
-    def _populate_W_cache(self, cache, padding):
-        """ Copy the W values for noants *for all local scenarios*
->>>>>>> 8b960d8f
         Args:
             cache (np vector) to receive the W's for all local scenarios (for sending)
 
