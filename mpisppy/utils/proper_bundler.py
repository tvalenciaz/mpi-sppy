###############################################################################
# mpi-sppy: MPI-based Stochastic Programming in PYthon
#
# Copyright (c) 2024, Lawrence Livermore National Security, LLC, Alliance for
# Sustainable Energy, LLC, The Regents of the University of California, et al.
# All rights reserved. Please see the files COPYRIGHT.md and LICENSE.md for
# full copyright and license information.
###############################################################################
# Utilities to support formation and use of "proper" bundles
# TBD: we should consider restructuring this and moving the capability to spbase

import os
import mpisppy.utils.sputils as sputils
import mpisppy.utils.pickle_bundle as pickle_bundle

# Development notes:
# 2 stage Cases:
#  - ordinary scenario
#  - read a bundle
#  - make a bundle 
#  - make a bundle and write it
# Multi-stage
#  Is not very special because all we do is make sure that
#  bundles cover entire second-stage nodes so the new bundled
#  problem is a two-stage problem no matter how many stages
#  were in the original problem. As of Dec 2024, support
#  is provided only when there are branching factors.
# NOTE:: the caller needs to make sure it is two stage
#        the caller needs to worry about what is in what rank
#        (local_scenarios might have bundle names, e.g.)


class ProperBundler():
    """ Wrap model file functions so as to create proper bundles 
    it might pickle them or read them from a pickle file

    Args:
        module (Python module): the model file with required functions
        comm: (MPI comm): might be the global comm when pickling and writing
    """

    def __init__(self, module, comm=None):
        self.module = module
        self.comm = comm

    def inparser_adder(self, cfg):
        # no need to wrap?
        self.model.inparser_adder(cfg)
        return cfg

    def scenario_names_creator(self, num_scens, start=None, cfg=None):
        # no need to wrap?
        assert cfg is not None, "ProperBundler needs cfg for scenario names"
        return cfg.model.scenario_names_creator(num_scens, start=start)

    def bundle_names_creator(self, num_buns, start=None, cfg=None):

        def _multistage_check(bunsize):
            # returns bunBFs as a side-effect
            BFs = cfg.branching_factors
            beyond2size = np.prod(BFs[1:])
            if bunsize % beyond2size!= 0:
                raise RuntimeError(f"Bundles must consume entire second stage nodes: {beyond2size=} {bunsize=}")
            # we need bunBFs for EF formulation
            self.bunBFs = [bunsize // beyond2size] + BFs[1:]
        
        # start refers to the bundle number; bundles are always zero-based
        if start is None:
            start = 0
        assert cfg is not None, "ProperBundler needs cfg for bundle names"
        assert cfg.get("num_scens") is not None
        assert cfg.get("scenarios_per_bundle") is not None
        assert cfg.num_scens % cfg.scenarios_per_bundle == 0
        bsize = cfg.scenarios_per_bundle  # typing aid
        if cfg.get("branching_factors") is not None:
            _multistage_check(bsize)
        else:
            self.bundBFs = None
        # We need to know if scenarios (not bundles) are one-based.
        inum = sputils.extract_num(self.module.scenario_names_creator(1)[0])
        names = [f"Bundle_{bn*bsize+inum}_{(bn+1)*bsize-1+inum}" for bn in range(start+num_buns)]
        return names

    def kw_creator(self, cfg):
        sc_kwargs = self.module.kw_creator(cfg)
        self.original_kwargs = sc_kwargs.copy()
        # Add cfg in case it is not already there
        sc_kwargs["cfg"] = cfg
        return sc_kwargs
    
    def scenario_creator(self, sname, **kwargs):
        """
        Wraps the module scenario_creator to return a bundle if the name
        is Bundle_firstnum_lastnum (e.g. Bundle_14_28)
        This returns a Pyomo model (either for scenario, or the EF of a bundle)
        NOTE: has early returns
        """
        cfg = kwargs["cfg"]
        if "scen" in sname or "Scen" in sname:
            # In case the user passes in kwargs from scenario_creator_kwargs.
            return self.module.scenario_creator(sname, {**self.original_kwargs, **kwargs})

        elif "Bundle" in sname and cfg.get("unpickle_bundles_dir") is not None:
            fname = os.path.join(cfg.unpickle_bundles_dir, sname+".pkl")
            bundle = pickle_bundle.dill_unpickle(fname)
            return bundle
        elif "Bundle" in sname and cfg.get("unpickle_bundles_dir") is None:
            # If we are still here, we have to create the bundle.
            firstnum = int(sname.split("_")[1])  # sname is a bundle name
            lastnum = int(sname.split("_")[2])
            # snames are scenario names
            snames = self.module.scenario_names_creator(lastnum-firstnum+1,
                                                        firstnum)
<<<<<<< HEAD

            kws = self.original_kwargs
            if self.bunBFs is not None:
                # The original scenario creator needs to handle these
                kws["branching_factors"] = self.bunBFs
=======
>>>>>>> 9a4dd943
            # We are assuming seeds are managed by the *scenario* creator.
            bundle = sputils.create_EF(snames, self.module.scenario_creator,
                                       scenario_creator_kwargs=kws,
                                       EF_name=sname,
                                       suppress_warnings=True,                                       
                                       nonant_for_fixed_vars = False)

            nonantlist = [v for idx, v in bundle.ref_vars.items() if idx[0] =="ROOT"]
            # if the original scenarios were uniform, this needs to be also
            # (EF formation will recompute for the bundle if uniform)
            scen = self.module.scenario_creator(snames[0], **self.original_kwargs)
            if scen._mpisppy_probability == "uniform":
                bprob = "uniform"
            else:
                bprob = bundle._mpisppy_probability 
            sputils.attach_root_node(bundle, 0, nonantlist)
            bundle._mpisppy_probability = bprob
            if (len(self.all_nodenames) > 1 and not self.multistage:
                raise RuntimeError("You are creating proper bundles for a\n"
                      "multi-stage problem, but without cfg.branching_factors.\n"
                      "We need branching factors and all bundles\n"
                      "must cover entire second stage nodes.\n"
                      )
            return bundle
        else:
            raise RuntimeError (f"Scenario name does not have scen or Bundle: {sname}")




        <|MERGE_RESOLUTION|>--- conflicted
+++ resolved
@@ -111,14 +111,11 @@
             # snames are scenario names
             snames = self.module.scenario_names_creator(lastnum-firstnum+1,
                                                         firstnum)
-<<<<<<< HEAD
-
             kws = self.original_kwargs
             if self.bunBFs is not None:
                 # The original scenario creator needs to handle these
                 kws["branching_factors"] = self.bunBFs
-=======
->>>>>>> 9a4dd943
+
             # We are assuming seeds are managed by the *scenario* creator.
             bundle = sputils.create_EF(snames, self.module.scenario_creator,
                                        scenario_creator_kwargs=kws,
