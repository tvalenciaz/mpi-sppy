--- conflicted
+++ resolved
@@ -573,11 +573,7 @@
         else:
             update = (self.best_solution_obj_val < obj_val)
         if obj_val is not None:
-<<<<<<< HEAD
-            self._cache_latest_solution()
-=======
             self._cache_latest_solution_nonants()
->>>>>>> e61082f5
         if update:
             self.best_solution_obj_val = obj_val
             self._cache_best_solution()
@@ -591,17 +587,11 @@
     def _cache_latest_solution(self):
         for k,s in self.local_scenarios.items():
             scenario_cache = pyo.ComponentMap()
-<<<<<<< HEAD
-            for var in s.component_data_objects(pyo.Var):
-                scenario_cache[var] = var.value
-            s._mpisppy_data.latest_solution_cache = scenario_cache
-=======
             _put_var_vals_in_component_map_dict(
                 scenario_cache._dict,
                 s.component_data_objects(pyo.Var)
             )
             s._mpisppy_data.best_solution_cache = scenario_cache
->>>>>>> e61082f5
 
     def _cache_latest_solution_nonants(self):
         for k,s in self.local_scenarios.items():
